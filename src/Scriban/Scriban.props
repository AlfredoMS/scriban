--- conflicted
+++ resolved
@@ -23,30 +23,10 @@
     <IncludeSymbols>true</IncludeSymbols>
     <SymbolPackageFormat>snupkg</SymbolPackageFormat>
   </PropertyGroup>
-<<<<<<< HEAD
   <ItemGroup>
+    <None Include="../../img/scriban.png" Pack="true" PackagePath="" />
     <PackageReference Include="Microsoft.CSharp" Version="4.5.0" />
     <PackageReference Include="System.Threading.Tasks.Extensions" Version="4.5.1" />
-=======
-  <PropertyGroup Condition=" '$(TargetFramework)' != 'net35' AND '$(TargetFramework)' != 'net40'">
-    <DefineConstants>$(DefineConstants);SCRIBAN_ASYNC</DefineConstants>
-  </PropertyGroup>
-  <ItemGroup Condition=" '$(TargetFramework)' == 'net35'">
-    <Reference Include="System.Web" />
-  </ItemGroup>
-  <ItemGroup Condition=" '$(TargetFramework)' == 'net35'">
-    <PackageReference Include="jnm2.ReferenceAssemblies.net35" Version="1.0.1" PrivateAssets="All" />
-  </ItemGroup>
-  <ItemGroup Condition=" '$(TargetFramework)' == 'net35' OR '$(TargetFramework)' == 'net40' OR '$(TargetFramework)' == 'net45'">
-    <PackageReference Include="Microsoft.NETFramework.ReferenceAssemblies" Version="1.0.0" PrivateAssets="All" />
-  </ItemGroup>
-  <ItemGroup Condition=" '$(TargetFramework)' != 'net35' AND '$(TargetFramework)' != 'net40'">
-    <PackageReference Include="Microsoft.CSharp" Version="4.5.0" />
-    <PackageReference Include="System.Threading.Tasks.Extensions" Version="4.5.1" />
-  </ItemGroup>
-  <ItemGroup>
-    <None Include="../../img/scriban.png" Pack="true" PackagePath="" />
->>>>>>> 0f2b7d0a
     <!--Add support for sourcelink-->
     <PackageReference Include="Microsoft.SourceLink.GitHub" Version="1.0.*" PrivateAssets="All" />
   </ItemGroup>
