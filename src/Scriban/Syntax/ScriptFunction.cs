--- conflicted
+++ resolved
@@ -2,12 +2,10 @@
 // Licensed under the BSD-Clause 2 license. 
 // See license.txt file in the project root for full license information.
 
-<<<<<<< HEAD
 using System.Threading.Tasks;
 using Scriban.Runtime;
-=======
 using System.Collections.Generic;
->>>>>>> f8fac42f
+
 
 namespace Scriban.Syntax
 {
@@ -49,7 +47,16 @@
             context.ExpectEnd();
         }
 
-<<<<<<< HEAD
+        public override void Accept(ScriptVisitor visitor) => visitor.Visit(this);
+
+        public override TResult Accept<TResult>(ScriptVisitor<TResult> visitor) => visitor.Visit(this);
+
+        protected override IEnumerable<ScriptNode> GetChildren()
+        {
+            yield return Name;
+            yield return Body;
+        }
+
         public object Invoke(TemplateContext context, ScriptNode callerContext, ScriptArray arguments, ScriptBlockStatement blockStatement)
         {
             context.SetValue(ScriptVariable.Arguments, arguments, true);
@@ -67,16 +74,5 @@
         public bool IsExpressionParameter(int index) => false;
 
         public int GetParameterIndex(string name) => -1;
-=======
-        public override void Accept(ScriptVisitor visitor) => visitor.Visit(this);
-
-        public override TResult Accept<TResult>(ScriptVisitor<TResult> visitor) => visitor.Visit(this);
-
-        protected override IEnumerable<ScriptNode> GetChildren()
-        {
-            yield return Name;
-            yield return Body;
-        }
->>>>>>> f8fac42f
     }
 }