# Changelog

<<<<<<< HEAD
## 2.1.4 (16 Aug 2020)
- Fix issue if/else returns null (#251)
=======
## 3.0.0 (15 Nov 2020)
- Final release of 3.0.0

## 3.0.0-alpha.9 (20 Aug 2020)
- Fix global scope variable for function with parameters

## 3.0.0-alpha.8 (7 Aug 2020)
- Add support for custom functions with optional and variable parameters (e.g `func f(x, y = 2, z...); end;`)
- Add support for safe dot expression (e.g `target?.member1?.sub_member1`)

## 3.0.0-alpha.6 (31 Jul 2020)
- Add support for conditional ternary expression (e.g `condition ? thenValue : elseValue`)

## 3.0.0-alpha.4 (25 Jul 2020)
- Allow to pass regular arguments to function calls in-between named arguments

## 3.0.0-alpha.3 (16 Jul 2020)
- Improve TemplateContext.GetTypeName
- Added upcase string filter to list of built-in Liquid functions

## 3.0.0-alpha.2 (6 Jul 2020)
-  Add object.eval function.

## 3.0.0-alpha.1 (18 Jun 2020)
-  First alpha version for 3.0.0, no changelog yet.
>>>>>>> 87c61681

## 2.1.3 (5 Jun 2020)
- Fix comparison != with null (#189)
- Fix flow state after a return in a template to allow to reuse the same TemplateContext (#182)
- Fix EnableRelaxedMemberAccess for function call (#200) 
- Fix overrides when importing an object overriding base class methods (#227)

## 2.1.2 (8 Mar 2020)
- Case insensitive member lookup in ScriptObject

## 2.1.1 (06 Dec 2019)
- Fix issue with binary operator (a && b) that was still evaluating b even if a was already true (#191)

## 2.1.0 (30 Jun 2019)
- Allow assignments only in top level expression statements (#169)
- Fix issue with parameter less wrap function (#177)
- Make for variable only local to the loop (#172)

## 2.0.1 (11 May 2019)
- Fix accessing object property using indexer notation when this is a .NET object (#116)
- Fix for appearance parser errors in ASP.NET Core developer exception page Continue to fix problem described in this PR https://github.com/lunet-io/scriban/pull/109
- Fix issue with operator || evaluating right expression even if left is true (#166)

## 2.0.0 (08 Mar 2019)
- Fix Template.ParseLiquid throws NullReferenceException #120
- Fix ArgumentOutOfRangeException when parsing invalid escape \u \x in strings (#121)
- Fix InvalidCastException when an invalid conversion is occuring (#122)
- Fix operator precedence for unary operators (#136)

## 2.0.0-alpha-006 (07 Mar 2019)
- Improve performance of for loops
- Reduce allocations for string functions
- Add support for rendering exceptions
- Add base64 functions
- Limit the supported .NET platforms to `net35`, `net40`, `net45`, `netstandard1.1`, `netstandard1.3`, `netstandard2.0`

## 2.0.0-alpha-005 (15 Jan 2019)
- Allow binary compare to work on any objects and object.Equals for non primitives (#109)
- Fix issue with return statement not being propagated properly when used with pipe functions (#105)

## 2.0.0-alpha-004 (04 Jan 2019)
- Fix invalid handling of pipe arguments (#103)
- Fix issue OverflowException when using a script function with a TemplateContext and object params (#104)

## 2.0.0-alpha-003 (03 Jan 2019)
- Fix issue with endraw not being parsed correctly if there is anything after (#102)

## 2.0.0-alpha-002 (01 Jan 2019)
- Fix precedence for binary operations (#100)

## 2.0.0-alpha-001 (28 Dec 2018)
- Breaking change: Add support for async/await template evaluation

## 1.2.9 (21 Dec 2018)
- Fix ret statement not returning the value when used inside a loop

## 1.2.8 (17 Dec 2018)
- Add missing datetime formatting codes (#81)
- Add Array.Contains functionality (#76)
- Add range operator for longs (#92)
- Add support for relaxed indexer access (#93)

## 1.2.7 (6 Oct 2018)
- Fix numeric literals not being parsed with the invariant culture (#74)
- Fix string to number conversion functions to use the context culture (#78)

## 1.2.6 (26 Sep 2018)
- Fix a an exception when using a decimal in a binary operation (#72)

## 1.2.5 (29 Aug 2018)
- Fix a bug with `netstandard2.0` throwing a `NullReferenceException` when using internally reflection

## 1.2.4 (21 Aug 2018)
- Add support for passing culture info directly to `math.format` and `object.format` (#68)
- Add support for netstandard2.0
- Add support for github sourcelink debugging

## 1.2.3 (20 July 2018)
- Add support for passing `MemberFilterDelegate` directly to `Template.Render` and `Template.Evaluate` (#64)

## 1.2.2 (3 July 2018)

- Fix `date.now` that was actually caching the value on initialization (#60)

## 1.2.1 (1 June 2018)

- Add `string.to_int` `string.to_long` `string.to_float` `string.to_double`. (#55)

## 1.2.0 (10 Feb 2018)

- Remove support for importing method instance as this is confusing and actually not supported. Update the documentation. (#44)

## 1.1.1 (22 Jan 2018)

- Take into account inheritance when accessing properties for auto-import .NET object (#43)

## 1.1.0 (22 Jan 2018)

- Fix `date.to_string` and `date.parse` to accept/return nullable DateTime and return null accordingly (#42)

## 1.0.0 (24 Dec 2017)

- Bump to 1.0.0

## 1.0.0-beta-006 (12 Dec 2017)

- Add member renamer parameter to the method `Template.Render(object, renamer)`

## 1.0.0-beta-005 (03 Dec 2017)

- Fix bug when importing an object to import also parent properties/fields/methods (#35)

## 1.0.0-beta-004 (19 Nov 2017)

- Add better exception with span if an error occured when getPath/Load a template include

## 1.0.0-beta-003 (19 Nov 2017)

- Add extension method IScripObject.SetValue

## 1.0.0-beta-002 (13 Nov 2017)

- Add support for decimal
- Add support for nullable types for user functions

## 1.0.0-beta-001 (12 Nov 2017)

- Bump version from 0.16.0 to 1.0.0-beta-001

## 0.16.0 (11 Nov 2017)

- Work towards 1.0.0-beta
- Change MemberRenamer to receive a MemberInfo instead
- Change MemberFilter to receive a MemberInfo instead. Add support to setup a MemberFilter on a TemplateContext as a MemberRenamer
- Rename `RenderContext`/`RenderOptions` to `TemplateRewriterContext`/`TemplateRewriterOptions`
- Allow liquid parser to accept anykind of tags in tag sections and not only the defaults

## 0.15.0 (09 Nov 2017)

- Add changelog.md
- Work towards 1.0.0-beta (#29)
- Named arguments (#28)
- Add documentation to all .NET builtin functions (59fa7c5, ece713d)
- Generate markdown docs from .NET code for all builtin functions (c8350bb9181c8728ca6223a0e2e8e5de4aa712d4)
- Add documentation for named arguments (da32cee)
- Add documentation for `this` variable (96b31ff, fcd60ce)
- Generate tests from builtin functions documentation directly (to verify that examples are actually compiling and correct) (1db628e)
- Add documentation for `empty` variable (9884067)
- Add documentation for `obj.empty?` (9884067)
- Add documentation for .NET functions with object `params` (4755e5b)
- Add documentation for `for` statements with limit, offset, reversed. (a433209)
- Add documentation for `tablerow` statements with limit, offset, reversed. (5f7274e)
- Add documentation about `for.changed` and `for.rindex` variables (ea3c5d9)
- Add documentation for `when`/`case` (b150a5d)
- Add documentation for liquid support (d88a931)

## 0.14.0 (07 Nov 2017)

- Add support for named arguments to function calls (#28)
- Update all builtin functions to use proper argument names (for named arguments)
- Start to add markdown documentation to functions directly into .NET code (to extract them later)

## 0.13.0 (07 Nov 2017)

- Change named parameters in scriban for `for`/`tablerow` statement to match liquid's behavior (no comma but separated by space)

## 0.12.1 (06 Nov 2017)

- Enable hyphenated variables (my-variable) only for liquid and convert it to scriban with the this indexer (`this["my-variable"]`)

## 0.12.0 (05 Nov 2017)

- Improve API towards 1.0.0-beta (#29)
- Improve tests coverage

## 0.11.0 (04 Nov 2017)

- Improve support for liquid
- Add more tests and coverage

## 0.10.0 (01 Nov 2017)

- Add support for liquid compatible parser
- Add support for Ast-to-text mode
- Fix various parsing to improve compatibility with liquid templates
- Update benchmarks
- Add documentation

## 0.9.1 (27 Oct 2017)

- Add string.append, string.prepend, string.md5/sha1/sha256/hmac_sha1/hmac_sha256, html.escape, html.url_encode, html.url_escape, html.strip
- Add documentation

## 0.9.0 (25 Oct 2017)

- Refactoring breaking changes. Change namespace Scriban.Model to Scriban.Syntax. Remove usage of interfaces for renamer and template loader and use delegates instead.
- Fix a few internals in TemplateContext
- Makes the IListAccessor behaves like IObjectAccessor with TemplateContext/SourceSpan
- Change IScriptCustomFunction.Evaluate to IScriptCustomFunction.Invoke
- Add static `Template.Evaluate ` method to evalaute an expression directly (#20)
- Update documentation (runtime.md, language.md)
- Add benchmark project

## 0.7.0 (12 Oct 2017)

- Add math.is_number and math.format (#6)
- Propagate TemplateContext and Span to IScriptObject (#22)
- Major refactoring of internals of TemplateContext and ScriptNode.  Replace ScriptDate by DateTime instead (fix for #23)
- Allow bool comparison (#24)

## 0.6.0 (16 May 2017)

- Make array functions modifying an IList to instead return a modified copy of it
- Add virtual to most ScriptArray methods
- Make ScriptObject.IsReadOnly virtual

## 0.5.0 (16 May 2017)

- Breaking changes. Rename IScriptObject.IsReadOnly to CanWrite. Add IScriptObject.IsReadOnly for global object locking
- Catch exceptions while evaluating an expression and rethrow them wrapped into a ScriptRuntimeExecption if it is not already the case.

## 0.4.0 (08 May 2017)

- Make ScriptObject methods virtual
- Split namespace for Runtime to Model and Functions

## 0.3.1 (04 Apr 2017)

- Add support for binding variable/member access (#19)
- Migrate to new csproj
- Improve performance of raw statements
- Add support for front matter

## 0.3.0 (09 Mar 2017)

- Add support for regex functions
- Add support for verbatim strings using backsticks
- Add support for default format date

## 0.2.2 (02 Feb 2017)

- Add support for accessing generic dictionary (#11, #15)

## 0.2.1 (01 Feb 2017)

- Fix string.capitalize bug returning an empty string when the input was already capitalized (#13)

## 0.2.0 (27 Jun 2016)

- Switch to .NETCore RTM

## 0.1.0 (31 May 2016)

- Initial version<|MERGE_RESOLUTION|>--- conflicted
+++ resolved
@@ -1,9 +1,5 @@
 # Changelog
 
-<<<<<<< HEAD
-## 2.1.4 (16 Aug 2020)
-- Fix issue if/else returns null (#251)
-=======
 ## 3.0.0 (15 Nov 2020)
 - Final release of 3.0.0
 
@@ -29,7 +25,6 @@
 
 ## 3.0.0-alpha.1 (18 Jun 2020)
 -  First alpha version for 3.0.0, no changelog yet.
->>>>>>> 87c61681
 
 ## 2.1.3 (5 Jun 2020)
 - Fix comparison != with null (#189)
